/*
 * Copyright 2011 The Closure Compiler Authors.
 *
 * Licensed under the Apache License, Version 2.0 (the "License");
 * you may not use this file except in compliance with the License.
 * You may obtain a copy of the License at
 *
 *     http://www.apache.org/licenses/LICENSE-2.0
 *
 * Unless required by applicable law or agreed to in writing, software
 * distributed under the License is distributed on an "AS IS" BASIS,
 * WITHOUT WARRANTIES OR CONDITIONS OF ANY KIND, either express or implied.
 * See the License for the specific language governing permissions and
 * limitations under the License.
 */
package com.google.javascript.jscomp;

import static com.google.common.base.Preconditions.checkState;

import com.google.javascript.jscomp.NodeTraversal.AbstractPostOrderCallback;
import com.google.javascript.jscomp.parsing.parser.FeatureSet;
import com.google.javascript.rhino.IR;
import com.google.javascript.rhino.Node;
import com.google.javascript.rhino.Token;
import java.nio.file.Path;
import java.nio.file.Paths;
import java.util.ArrayList;
import java.util.LinkedHashMap;
import java.util.LinkedHashSet;
import java.util.List;
import java.util.Map;
import java.util.Set;

/**
 * Finds all references to global symbols in a different output chunk and add ES Module imports and
 * exports for them.
 *
 * <pre><code>
 * // chunk1.js
 * var a = 1;
 * function b() { return a }
 * </code></pre>
 *
 * <pre><code>
 * // chunk2.js
 * console.log(a);
 * </code></pre>
 *
 * becomes
 *
 * <pre><code>
 * // chunk1.js
 * var a = 1;
 * var b = function b() { return a };
 * export {a};
 * </code></pre>
 *
 * <pre><code>
 * // chunk2.js
 * import {a} from './chunk1.js';
 * console.log(a);
 * </code></pre>
 *
 * This allows splitting code into es modules that depend on each other's symbols, without using a
 * global namespace or polluting the global scope.
 */
final class ConvertChunksToESModules implements CompilerPass {
  private final AbstractCompiler compiler;
  private final Map<JSModule, Set<String>> crossChunkExports = new LinkedHashMap<>();
  private final Map<JSModule, Map<JSModule, Set<String>>> crossChunkImports = new LinkedHashMap<>();

  static final DiagnosticType ASSIGNMENT_TO_IMPORT =
      DiagnosticType.error(
          "JSC_IMPORT_ASSIGN", "Imported symbol \"{0}\" in chunk \"{1}\" cannot be assigned");

  static final DiagnosticType UNABLE_TO_COMPUTE_RELATIVE_PATH =
      DiagnosticType.error(
          "JSC_UNABLE_TO_COMPUTE_RELATIVE_PATH",
          "Unable to compute relative import path from \"{0}\" to \"{1}\"");

  /**
   * Constructor for the ConvertChunksToESModules compiler pass.
   *
   * @param compiler The JSCompiler, for reporting code changes.
   */
  ConvertChunksToESModules(AbstractCompiler compiler) {
    this.compiler = compiler;
  }

  @Override
  public void process(Node externs, Node root) {
    // Find global names that are used in more than one chunk. Those that
    // are have to have import and export statements added.
    NodeTraversal.traverse(compiler, root, new FindCrossChunkReferences());

    // Force every output chunk to parse as an ES Module. If a chunk has no imports and
    // no exports, add an empty export list to generate an empty export statement:
    // example: export {};
    for (JSModule chunk : compiler.getModuleGraph().getAllModules()) {
      if (!crossChunkExports.containsKey(chunk)
          && !crossChunkImports.containsKey(chunk)
          && !chunk.getInputs().isEmpty()) {
        crossChunkExports.put(chunk, new LinkedHashSet<>());
      }
    }

    convertChunkSourcesToModules();
    addExportStatements();
    addImportStatements();
  }

  /**
   * Move all code in a chunk into the first input and mark it as an ESModule. At this point in the
   * compilation, all input files should be scripts.
   */
  private void convertChunkSourcesToModules() {
    for (JSModule chunk : compiler.getModuleGraph().getAllModules()) {
      if (chunk.getInputs().isEmpty()) {
        continue;
      }

      CompilerInput firstInput = null;
      for (CompilerInput input : chunk.getInputs()) {
        Node astRoot = input.getAstRoot(compiler);
        FeatureSet scriptFeatures = NodeUtil.getFeatureSetOfScript(astRoot);
        checkState(!scriptFeatures.contains(FeatureSet.ES6_MODULES));
        if (firstInput == null) {
          firstInput = input;
          scriptFeatures = scriptFeatures.union(FeatureSet.ES6_MODULES);
          astRoot.putProp(Node.FEATURE_SET, scriptFeatures);
          Node moduleBody = new Node(Token.MODULE_BODY);
          moduleBody.srcref(astRoot);
          moduleBody.addChildrenToFront(astRoot.removeChildren());
          astRoot.addChildToFront(moduleBody);
          compiler.reportChangeToEnclosingScope(moduleBody);
        } else {
          Node firstInputAstRoot = firstInput.getAstRoot(compiler);
          FeatureSet firstInputScriptFeatures = NodeUtil.getFeatureSetOfScript(firstInputAstRoot);
          FeatureSet combinedFeatureSet =
              firstInputScriptFeatures.union(NodeUtil.getFeatureSetOfScript(astRoot));
          astRoot.putProp(Node.FEATURE_SET, combinedFeatureSet);
          Node moduleBody = firstInputAstRoot.getFirstChild();
          checkState(moduleBody != null && moduleBody.isModuleBody());
          moduleBody.addChildrenToBack(astRoot.removeChildren());
          compiler.reportChangeToEnclosingScope(firstInputAstRoot);
          compiler.reportChangeToChangeScope(astRoot);
        }
      }
    }
  }

  /** Add export statements to chunks */
  private void addExportStatements() {
    for (Map.Entry<JSModule, Set<String>> jsModuleExports : crossChunkExports.entrySet()) {
      CompilerInput firstInput = jsModuleExports.getKey().getInput(0);
      Node moduleBody = firstInput.getAstRoot(compiler).getFirstChild();
      checkState(moduleBody != null && moduleBody.isModuleBody());
      Node exportSpecs = new Node(Token.EXPORT_SPECS);
      for (String name : jsModuleExports.getValue()) {
        Node exportSpec = new Node(Token.EXPORT_SPEC);
        exportSpec.addChildToFront(IR.name(name));
        exportSpec.addChildToFront(IR.name(name));
        exportSpec.putIntProp(Node.IS_SHORTHAND_PROPERTY, 1);
        exportSpecs.addChildToBack(exportSpec);
      }
      Node export = IR.export(exportSpecs).srcrefTree(moduleBody);
      moduleBody.addChildToBack(export);
      compiler.reportChangeToEnclosingScope(moduleBody);
    }
  }

  private static String getChunkName(JSModule chunk) {
    return chunk.getName() + ".js";
  }

  /** Add import statements to chunks */
  private void addImportStatements() {
    for (Map.Entry<JSModule, Map<JSModule, Set<String>>> chunkImportsEntry :
        crossChunkImports.entrySet()) {
      ArrayList<Node> importStatements = new ArrayList<>();
      JSModule importingChunk = chunkImportsEntry.getKey();
      CompilerInput firstInput = importingChunk.getInput(0);
      Node moduleBody = firstInput.getAstRoot(compiler).getFirstChild();
      checkState(moduleBody != null && moduleBody.isModuleBody());

      // For each distinct chunk where a referenced symbol is defined, create an import statement
      // referencing the names.
      for (Map.Entry<JSModule, Set<String>> importsByChunk :
          chunkImportsEntry.getValue().entrySet()) {
        Node importSpecs = new Node(Token.IMPORT_SPECS);
        for (String name : importsByChunk.getValue()) {
          Node importSpec = new Node(Token.IMPORT_SPEC);
          importSpec.addChildToFront(IR.name(name));
          importSpec.addChildToFront(IR.name(name));
          importSpec.putIntProp(Node.IS_SHORTHAND_PROPERTY, 1);
          importSpecs.addChildToBack(importSpec);
        }
        Node importStatement = new Node(Token.IMPORT);
        JSModule exportingChunk = importsByChunk.getKey();
        String importPath = getChunkName(exportingChunk);
        try {
          importPath =
              this.relativePath(getChunkName(importingChunk), getChunkName(exportingChunk));
        } catch (IllegalArgumentException e) {
          compiler.report(
              JSError.make(
                  moduleBody,
                  UNABLE_TO_COMPUTE_RELATIVE_PATH,
                  getChunkName(importingChunk),
                  getChunkName(exportingChunk)));
        }
        importStatement.addChildToFront(IR.string(importPath));
        if (importSpecs.hasChildren()) {
          importStatement.addChildToFront(importSpecs);
        } else {
          // Empty import of a dependent chunk for side effects
          // import './chunk.js'
          importStatement.addChildToFront(IR.empty());
        }
        importStatement.addChildToFront(IR.empty());
<<<<<<< HEAD
        importStatement.srcrefTree(moduleBody);
=======

        importStatement.useSourceInfoFromForTree(moduleBody);
>>>>>>> 3aca2e97
        importStatements.add(0, importStatement);
      }
      for (Node importStatement : importStatements) {
        moduleBody.addChildToFront(importStatement);
      }
      compiler.reportChangeToEnclosingScope(moduleBody);
    }
  }

  /** Find names in a module that are defined in a different module. */
  private class FindCrossChunkReferences extends AbstractPostOrderCallback {
    @Override
    public void visit(NodeTraversal t, Node n, Node parent) {
      if (n.isScript()) {
        JSModule chunk = t.getModule();
        List<JSModule> chunkDependencies = chunk.getDependencies();

        // Ensure every chunk dependency is explicitly listed with an import
        // Dependent chunks may have side effects even if there isn't an explicit name reference
        if (chunkDependencies.size() > 0) {
          Map<JSModule, Set<String>> namesToImportByModule =
              crossChunkImports.computeIfAbsent(
                  chunk, (JSModule k) -> new LinkedHashMap<>());
          for (JSModule dependency : chunkDependencies) {
            namesToImportByModule.computeIfAbsent(
                dependency, (JSModule k) -> new LinkedHashSet<>());
          }
        }
      } else if (n.isName()) {
        String name = n.getString();
        if ("".equals(name)) {
          return;
        }
        Scope s = t.getScope();
        Var v = s.getVar(name);
        if (v == null || !v.isGlobal()) {
          return;
        }
        CompilerInput input = v.getInput();
        if (input == null) {
          return;
        }
        // Compare the chunk where the variable is declared to the current
        // chunk. If they are different, the variable is used across modules.
        JSModule definingChunk = input.getModule();
        JSModule referencingChunk = t.getModule();
        if (definingChunk != referencingChunk) {
          if (NodeUtil.isLhsOfAssign(n)) {
            t.report(n, ASSIGNMENT_TO_IMPORT, n.getString(), getChunkName(referencingChunk));
          }

          // Mark the chunk where the name is declared as needing an export for this name
          Set<String> namesToExport =
              crossChunkExports.computeIfAbsent(
                  definingChunk, (JSModule k) -> new LinkedHashSet<>());
          namesToExport.add(name);

          // Add an import for this name to this module from the source module
          Map<JSModule, Set<String>> namesToImportByModule =
              crossChunkImports.computeIfAbsent(
                  referencingChunk, (JSModule k) -> new LinkedHashMap<>());
          Set<String> importsForModule =
              namesToImportByModule.computeIfAbsent(
                  definingChunk, (JSModule k) -> new LinkedHashSet<>());
          importsForModule.add(name);
        }
      }
    }
  }

  /**
   * Calculate the relative path between two URI paths. To remain compliant with ES Module loading
   * restrictions, paths must always begin with a "./", "../" or "/" or they are otherwise treated
   * as a bare module specifier.
   *
   * <p>TODO(ChadKillingsworth): This method likely has use cases beyond this class and should be
   * moved.
   */
  private static String relativePath(String fromUriPath, String toUriPath) {
    Path fromPath = Paths.get(fromUriPath);
    Path toPath = Paths.get(toUriPath);
    Path fromFolder = fromPath.getParent();

    // if the from URIs are simple names without paths, they are in the same folder
    // example: m0.js
    if (fromFolder == null) {
      return "./" + toUriPath;
    }

    String calculatedPath = fromFolder.relativize(toPath).toString();
    if (calculatedPath.startsWith(".") || calculatedPath.startsWith("/")) {
      return calculatedPath;
    }
    return "./" + calculatedPath;
  }
}<|MERGE_RESOLUTION|>--- conflicted
+++ resolved
@@ -199,8 +199,7 @@
         JSModule exportingChunk = importsByChunk.getKey();
         String importPath = getChunkName(exportingChunk);
         try {
-          importPath =
-              this.relativePath(getChunkName(importingChunk), getChunkName(exportingChunk));
+          importPath = relativePath(getChunkName(importingChunk), getChunkName(exportingChunk));
         } catch (IllegalArgumentException e) {
           compiler.report(
               JSError.make(
@@ -218,12 +217,8 @@
           importStatement.addChildToFront(IR.empty());
         }
         importStatement.addChildToFront(IR.empty());
-<<<<<<< HEAD
+
         importStatement.srcrefTree(moduleBody);
-=======
-
-        importStatement.useSourceInfoFromForTree(moduleBody);
->>>>>>> 3aca2e97
         importStatements.add(0, importStatement);
       }
       for (Node importStatement : importStatements) {
@@ -243,10 +238,9 @@
 
         // Ensure every chunk dependency is explicitly listed with an import
         // Dependent chunks may have side effects even if there isn't an explicit name reference
-        if (chunkDependencies.size() > 0) {
+        if (!chunkDependencies.isEmpty()) {
           Map<JSModule, Set<String>> namesToImportByModule =
-              crossChunkImports.computeIfAbsent(
-                  chunk, (JSModule k) -> new LinkedHashMap<>());
+              crossChunkImports.computeIfAbsent(chunk, (JSModule k) -> new LinkedHashMap<>());
           for (JSModule dependency : chunkDependencies) {
             namesToImportByModule.computeIfAbsent(
                 dependency, (JSModule k) -> new LinkedHashSet<>());
