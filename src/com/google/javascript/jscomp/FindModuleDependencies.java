/*
 * Copyright 2017 The Closure Compiler Authors.
 *
 * Licensed under the Apache License, Version 2.0 (the "License");
 * you may not use this file except in compliance with the License.
 * You may obtain a copy of the License at
 *
 *     http://www.apache.org/licenses/LICENSE-2.0
 *
 * Unless required by applicable law or agreed to in writing, software
 * distributed under the License is distributed on an "AS IS" BASIS,
 * WITHOUT WARRANTIES OR CONDITIONS OF ANY KIND, either express or implied.
 * See the License for the specific language governing permissions and
 * limitations under the License.
 */

package com.google.javascript.jscomp;

import static com.google.common.base.Preconditions.checkArgument;

import com.google.javascript.jscomp.CompilerInput.ModuleType;
import com.google.javascript.jscomp.Es6RewriteModules.FindGoogProvideOrGoogModule;
import com.google.javascript.jscomp.deps.ModuleLoader;
import com.google.javascript.rhino.Node;
import com.google.javascript.rhino.Token;
import java.util.Map;

/**
 * Find and update any direct dependencies of an input. Used to walk the dependency graph and
 * support a strict depth-first dependency ordering. Marks an input as providing its module name.
 *
 * <p>Discovers dependencies from:
 * <ul>
 *   <li> goog.require calls
 *   <li> ES6 import statements
 *   <li> CommonJS require statements
 * </ul>
 *
 * <p>The order of dependency references is preserved so that a deterministic depth-first ordering
 * can be achieved.
 *
 * @author chadkillingsworth@gmail.com (Chad Killingsworth)
 */
public class FindModuleDependencies implements NodeTraversal.ScopedCallback {
  private final AbstractCompiler compiler;
  private final boolean supportsEs6Modules;
  private final boolean supportsCommonJsModules;
  private ModuleType moduleType = ModuleType.NONE;
  private Scope dynamicImportScope = null;
  private final Map<String, String> inputPathByWebpackId;

  FindModuleDependencies(
      AbstractCompiler compiler,
      boolean supportsEs6Modules,
      boolean supportsCommonJsModules,
      Map<String, String> inputPathByWebpackId) {
    this.compiler = compiler;
    this.supportsEs6Modules = supportsEs6Modules;
    this.supportsCommonJsModules = supportsCommonJsModules;
    this.inputPathByWebpackId = inputPathByWebpackId;
  }

  public void process(Node root) {
    checkArgument(root.isScript());
    if (Es6RewriteModules.isEs6ModuleRoot(root)) {
      moduleType = ModuleType.ES6;
    }
    CompilerInput input = compiler.getInput(root.getInputId());

    // The "goog" namespace isn't always specifically required.
    // The deps parser will pick up any access to a `goog.foo()` call
    // and add "goog" as a dependency. If "goog" is a dependency of the
    // file we add it here to the ordered requires so that it's always
    // first.
    if (input.getRequires().contains("goog")) {
      input.addOrderedRequire("goog");
    }

    NodeTraversal.traverseEs6(compiler, root, this);

    if (moduleType == ModuleType.NONE && inputPathByWebpackId != null
        && inputPathByWebpackId.containsValue(input.getPath().toString())) {
      moduleType = ModuleType.IMPORTED_SCRIPT;
    }

    input.addProvide(input.getPath().toModuleName());
    input.setJsModuleType(moduleType);
    input.setHasFullParseDependencyInfo(true);
  }

  @Override
  public boolean shouldTraverse(NodeTraversal t, Node n, Node parent) {
    if (supportsCommonJsModules
        && n.isFunction()
        && ProcessCommonJSModules.isCommonJsDynamicImportCallback(n,
            compiler.getOptions().moduleResolutionMode)) {
      if (dynamicImportScope == null) {
        dynamicImportScope = t.getScope();
      }
    }

    return true;
  }

  @Override
  public void visit(NodeTraversal t, Node n, Node parent) {
    ModuleLoader.ResolutionMode resolutionMode = compiler.getOptions().moduleResolutionMode;
    if (parent == null
        || NodeUtil.isControlStructure(parent)
        || NodeUtil.isStatementBlock(parent)) {
      if (n.isExprResult()) {
        Node maybeGetProp = n.getFirstFirstChild();
        if (maybeGetProp != null
            && (maybeGetProp.matchesQualifiedName("goog.provide")
                || maybeGetProp.matchesQualifiedName("goog.module"))) {
          moduleType = ModuleType.GOOG;
          return;
        }
      }
    }

    if (supportsEs6Modules && n.isExport()) {
      moduleType = ModuleType.ES6;
<<<<<<< HEAD

=======
      if (n.getBooleanProp(Node.EXPORT_DEFAULT)) {
        // export default
      } else if (n.hasTwoChildren()) {
        // export * from 'moduleIdentifier';
        // export {x, y as z} from 'moduleIdentifier';
        addEs6ModuleImportToGraph(t, n);
      }
>>>>>>> b51ad479
    } else if (supportsEs6Modules && n.isImport()) {
      moduleType = ModuleType.ES6;
      addEs6ModuleImportToGraph(t, n);
    } else if (supportsCommonJsModules) {
      if (moduleType != ModuleType.GOOG
          && ProcessCommonJSModules.isCommonJsExport(t, n, resolutionMode)) {
        moduleType = ModuleType.COMMONJS;
      } else if (ProcessCommonJSModules.isCommonJsImport(n, resolutionMode)) {
        String path = ProcessCommonJSModules.getCommonJsImportPath(n, resolutionMode);

        ModuleLoader.ModulePath modulePath =
            t.getInput()
                .getPath()
                .resolveJsModule(path, n.getSourceFileName(), n.getLineno(), n.getCharno());

        if (modulePath != null) {
          if (dynamicImportScope != null
              || (n.getParent().isCall()
                  && n.getPrevious() != null
                  && n.getPrevious().isGetProp()
                  && n.getPrevious().getFirstChild().isCall()
                  && n.getPrevious().getFirstFirstChild().isQualifiedName()
                  && n.getPrevious().getFirstFirstChild().matchesQualifiedName("__webpack_require__.e"))) {
            t.getInput().addDynamicRequire(modulePath.toModuleName());
          } else {
            t.getInput().addOrderedRequire(modulePath.toModuleName());
          }
        }
      }

      // TODO(ChadKillingsworth) add require.ensure support
    }

    if (parent != null
        && (parent.isExprResult() || !t.inGlobalHoistScope())
        && n.isCall()
        && n.getFirstChild().matchesQualifiedName("goog.require")
        && n.getSecondChild() != null
        && n.getSecondChild().isString()) {
      String namespace = n.getSecondChild().getString();
      if (namespace.startsWith("goog.")) {
        t.getInput().addOrderedRequire("goog");
      }
      t.getInput().addOrderedRequire(namespace);
    }
  }

  @Override
  public void enterScope(NodeTraversal t) {}

  @Override
  public void exitScope(NodeTraversal t) {
    if (t.getScope() == dynamicImportScope) {
      dynamicImportScope = null;
    }
  }

  /**
   * Convert a script into a module by marking it's root node as a module body. This allows a script
   * which is imported as a module to be scoped as a module even without "import" or "export"
   * statements. Fails if the file contains a goog.provide or goog.module.
   *
   * @return True, if the file is now an ES6 module. False, if the file must remain a script.
   */
<<<<<<< HEAD
=======
  public boolean convertToEs6Module(Node root) {
    return this.convertToEs6Module(root, false);
  }

  /**
   * Adds an es6 module from an import node (import or export statement) to the graph.
   */
  private void addEs6ModuleImportToGraph(NodeTraversal t, Node n) {
    String moduleName = getEs6ModuleNameFromImportNode(t, n);
    if (moduleName.startsWith("goog.")) {
      t.getInput().addOrderedRequire("goog");
    }
    t.getInput().addOrderedRequire(moduleName);
  }

  /**
   * Get the module name from an import node (import or export statement).
   */
  private String getEs6ModuleNameFromImportNode(NodeTraversal t, Node n) {
    String importName = n.getLastChild().getString();
    boolean isNamespaceImport = importName.startsWith("goog:");
    if (isNamespaceImport) {
      // Allow importing Closure namespace objects (e.g. from goog.provide or goog.module) as
      //   import ... from 'goog:my.ns.Object'.
      // These are rewritten to plain namespace object accesses.
      return importName.substring("goog:".length());
    } else {
      ModuleLoader.ModulePath modulePath =
          t.getInput()
              .getPath()
              .resolveJsModule(importName, n.getSourceFileName(), n.getLineno(), n.getCharno());
      if (modulePath == null) {
        // The module loader issues an error
        // Fall back to assuming the module is a file path
        modulePath = t.getInput().getPath().resolveModuleAsPath(importName);
      }
      return modulePath.toModuleName();
    }
  }

>>>>>>> b51ad479
  private boolean convertToEs6Module(Node root, boolean skipGoogProvideModuleCheck) {
    if (Es6RewriteModules.isEs6ModuleRoot(root)) {
      return true;
    }
    if (!skipGoogProvideModuleCheck) {
      FindGoogProvideOrGoogModule finder = new FindGoogProvideOrGoogModule();
      NodeTraversal.traverseEs6(compiler, root, finder);
      if (finder.isFound()) {
        return false;
      }
    }
    Node moduleNode = new Node(Token.MODULE_BODY).srcref(root);
    moduleNode.addChildrenToBack(root.removeChildren());
    root.addChildToBack(moduleNode);
    return true;
  }
}<|MERGE_RESOLUTION|>--- conflicted
+++ resolved
@@ -121,9 +121,6 @@
 
     if (supportsEs6Modules && n.isExport()) {
       moduleType = ModuleType.ES6;
-<<<<<<< HEAD
-
-=======
       if (n.getBooleanProp(Node.EXPORT_DEFAULT)) {
         // export default
       } else if (n.hasTwoChildren()) {
@@ -131,7 +128,6 @@
         // export {x, y as z} from 'moduleIdentifier';
         addEs6ModuleImportToGraph(t, n);
       }
->>>>>>> b51ad479
     } else if (supportsEs6Modules && n.isImport()) {
       moduleType = ModuleType.ES6;
       addEs6ModuleImportToGraph(t, n);
@@ -187,19 +183,6 @@
     if (t.getScope() == dynamicImportScope) {
       dynamicImportScope = null;
     }
-  }
-
-  /**
-   * Convert a script into a module by marking it's root node as a module body. This allows a script
-   * which is imported as a module to be scoped as a module even without "import" or "export"
-   * statements. Fails if the file contains a goog.provide or goog.module.
-   *
-   * @return True, if the file is now an ES6 module. False, if the file must remain a script.
-   */
-<<<<<<< HEAD
-=======
-  public boolean convertToEs6Module(Node root) {
-    return this.convertToEs6Module(root, false);
   }
 
   /**
@@ -238,7 +221,6 @@
     }
   }
 
->>>>>>> b51ad479
   private boolean convertToEs6Module(Node root, boolean skipGoogProvideModuleCheck) {
     if (Es6RewriteModules.isEs6ModuleRoot(root)) {
       return true;
