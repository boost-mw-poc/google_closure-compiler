/*
 * Copyright 2011 The Closure Compiler Authors.
 *
 * Licensed under the Apache License, Version 2.0 (the "License");
 * you may not use this file except in compliance with the License.
 * You may obtain a copy of the License at
 *
 *     http://www.apache.org/licenses/LICENSE-2.0
 *
 * Unless required by applicable law or agreed to in writing, software
 * distributed under the License is distributed on an "AS IS" BASIS,
 * WITHOUT WARRANTIES OR CONDITIONS OF ANY KIND, either express or implied.
 * See the License for the specific language governing permissions and
 * limitations under the License.
 */
package com.google.javascript.jscomp;

import static com.google.common.base.Preconditions.checkNotNull;
import static com.google.common.base.Preconditions.checkState;

import com.google.common.base.Predicates;
import com.google.common.collect.ImmutableCollection;
import com.google.common.collect.ImmutableList;
import com.google.javascript.jscomp.NodeTraversal.AbstractPostOrderCallback;
import com.google.javascript.jscomp.deps.ModuleLoader;
import com.google.javascript.jscomp.deps.ModuleLoader.ModulePath;
import com.google.javascript.jscomp.parsing.parser.FeatureSet;
import com.google.javascript.rhino.IR;
import com.google.javascript.rhino.JSDocInfo;
import com.google.javascript.rhino.JSDocInfoBuilder;
import com.google.javascript.rhino.Node;
import java.util.ArrayList;
import java.util.List;

/**
 * Rewrites a CommonJS module http://wiki.commonjs.org/wiki/Modules/1.1.1
 * into a form that can be safely concatenated.
 * Does not add a function around the module body but instead adds suffixes
 * to global variables to avoid conflicts.
 * Calls to require are changed to reference the required module directly.
 */
public final class ProcessCommonJSModules extends NodeTraversal.AbstractPreOrderCallback
    implements CompilerPass {
  private static final String EXPORTS = "exports";
  private static final String MODULE = "module";
  private static final String REQUIRE = "require";

  public static final DiagnosticType UNKNOWN_REQUIRE_ENSURE =
      DiagnosticType.warning(
          "JSC_COMMONJS_UNKNOWN_REQUIRE_ENSURE_ERROR", "Unrecognized require.ensure call: {0}");

  public static final DiagnosticType SUSPICIOUS_EXPORTS_ASSIGNMENT =
      DiagnosticType.warning(
          "JSC_COMMONJS_SUSPICIOUS_EXPORTS_ASSIGNMENT",
          "Suspicious re-assignment of \"exports\" variable."
              + " Did you actually intend to export something?");

  private final AbstractCompiler compiler;

  /**
   * Creates a new ProcessCommonJSModules instance which can be used to
   * rewrite CommonJS modules to a concatenable form.
   *
   * @param compiler The compiler
   */
  public ProcessCommonJSModules(AbstractCompiler compiler) {
    this.compiler = compiler;
  }

  @Override
  public void process(Node externs, Node root) {
    NodeTraversal.traverseEs6(compiler, root, this);
  }

  @Override
  public boolean shouldTraverse(NodeTraversal t, Node n, Node parent) {
    if (n.isRoot()) {
      return true;
    } else if (n.isScript()) {
      FindImportsAndExports finder = new FindImportsAndExports();
      NodeTraversal.traverseEs6(compiler, n, finder);

      CompilerInput.ModuleType moduleType = compiler.getModuleTypeByName(
          compiler.getInput(n.getInputId()).getPath().toModuleName());

      boolean forceModuleDetection = moduleType == CompilerInput.ModuleType.IMPORTED_SCRIPT;

<<<<<<< HEAD
    ImmutableList.Builder<ExportInfo> exports = ImmutableList.builder();
    boolean isCommonJsModule = finder.isCommonJsModule();
    if (isCommonJsModule || forceModuleDetection) {
      finder.reportModuleErrors();

      if (!finder.umdPatterns.isEmpty()) {
        boolean needsRetraverse = finder.replaceUmdPatterns();

        // Removing the IIFE rewrites vars. We need to re-traverse
        // to get the new references.
        if (removeIIFEWrapper(root)) {
          needsRetraverse = true;
        }
        if (needsRetraverse) {
          finder = new FindImportsAndExports();
          NodeTraversal.traverseEs6(compiler, root, finder);
=======
      ImmutableList.Builder<ExportInfo> exports = ImmutableList.builder();
      if (finder.isCommonJsModule() || forceModuleDetection) {
        finder.reportModuleErrors();

        if (!finder.umdPatterns.isEmpty()) {
          boolean needsRetraverse = finder.replaceUmdPatterns();

          // Removing the IIFE rewrites vars. We need to re-traverse
          // to get the new references.
          if (removeIIFEWrapper(n)) {
            needsRetraverse = true;
          }

          if (needsRetraverse) {
            finder = new FindImportsAndExports();
            NodeTraversal.traverseEs6(compiler, n, finder);
          }
>>>>>>> 9d4695bb
        }

        //UMD pattern replacement can leave detached export references - don't include those
        for (ExportInfo export : finder.getModuleExports()) {
          if (NodeUtil.getEnclosingScript(export.node) != null) {
            exports.add(export);
          }
        }
        for (ExportInfo export : finder.getExports()) {
          if (NodeUtil.getEnclosingScript(export.node) != null) {
            exports.add(export);
          }
        }

        finder.initializeModule();
      }

      NodeTraversal.traverseEs6(
          compiler,
          n,
          new RewriteModule(finder.isCommonJsModule() || forceModuleDetection, exports.build()));
    }
<<<<<<< HEAD

    NodeTraversal.traverseEs6(
        compiler,
        root,
        new RewriteModule(isCommonJsModule || forceModuleDetection, exports.build()));
  }

  public static String getModuleName(CompilerInput input) {
    ModulePath modulePath = input.getPath();
    if (modulePath == null) {
      return null;
    }

    return getModuleName(modulePath);
  }

  public static String getModuleName(ModulePath input) {
    return input.toModuleName();
  }

  public String getBasePropertyImport(String moduleName) {
    if (compiler.getModuleTypeByProvide(moduleName) == CompilerInput.ModuleType.ES6
        || compiler.getModuleTypeByProvide(moduleName) == CompilerInput.ModuleType.GOOG_MODULE) {
      return moduleName;
    }

    return moduleName + ".default";
=======
    return false;
>>>>>>> 9d4695bb
  }

  /**
   * Recognize if a node is a module import. We recognize two forms:
   *
   *  - require("something");
   *  - __webpack_require__(4); // only when the module resolution is WEBPACK
   */
  public static boolean isCommonJsImport(Node requireCall) {
    if (requireCall.isCall() && requireCall.hasTwoChildren()) {
      if (requireCall.getFirstChild().matchesQualifiedName(REQUIRE)
          && requireCall.getSecondChild().isString()) {
        return true;
      }
    }
    return false;
  }

  public static String getCommonJsImportPath(Node requireCall) {
    return requireCall.getSecondChild().getString();
  }

  /**
   * Recognize if a node is a module export. We recognize several forms:
   *
   *  - module.exports = something;
   *  - module.exports.something = something;
   *  - exports.something = something;
   *  - __webpack_exports__["something"] = something; // only when the module resolution is WEBPACK
   *
   * <p>In addition, we only recognize an export if the base export object is not defined or is
   * defined in externs.
   */
  public static boolean isCommonJsExport(NodeTraversal t, Node export) {
    if (export.matchesQualifiedName(MODULE + "." + EXPORTS)) {
      Var v = t.getScope().getVar(MODULE);
      if (v == null || v.isExtern()) {
        return true;
      }
    } else if (export.isName() && EXPORTS.equals(export.getString())) {
      Var v = t.getScope().getVar(export.getString());
      if (v == null || v.isGlobal()) {
        return true;
      }
    }
    return false;
  }

  /**
   * Information on a Universal Module Definition A UMD is an IF statement and a reference to which
   * branch contains the commonjs export
   */
  static class UmdPattern {
    final Node ifRoot;
    final Node activeBranch;

    UmdPattern(Node ifRoot, Node activeBranch) {
      this.ifRoot = ifRoot;
      this.activeBranch = activeBranch;
    }
  }

  static class ExportInfo {
    final Node node;
    final Scope scope;

    ExportInfo(Node node, Scope scope) {
      this.node = node;
      this.scope = scope;
    }
  }

  private Node getBaseQualifiedNameNode(Node n) {
    Node refParent = n;
    while (refParent.getParent() != null && refParent.getParent().isQualifiedName()) {
      refParent = refParent.getParent();
    }

    return refParent;
  }

  /**
   * UMD modules are often wrapped in an IIFE for cases where they are used as scripts instead of
   * modules. Remove the wrapper.
   * @return Whether an IIFE wrapper was found and removed.
   */
  private boolean removeIIFEWrapper(Node root) {
    checkState(root.isScript());
    Node n = root.getFirstChild();

    // Sometimes scripts start with a semicolon for easy concatenation.
    // Skip any empty statements from those
    while (n != null && n.isEmpty()) {
      n = n.getNext();
    }

    // An IIFE wrapper must be the only non-empty statement in the script,
    // and it must be an expression statement.
    if (n == null || !n.isExprResult() || n.getNext() != null) {
      return false;
    }

    Node call = n.getFirstChild();
    if (call == null || !call.isCall()) {
      return false;
    }

    // Find the IIFE call and function nodes
    Node fnc;
    if (call.getFirstChild().isFunction()) {
      fnc = n.getFirstFirstChild();
    } else if (call.getFirstChild().isGetProp()
        && call.getFirstFirstChild().isFunction()
        && call.getFirstFirstChild().getNext().isString()
        && call.getFirstFirstChild().getNext().getString().equals("call")) {
      fnc = call.getFirstFirstChild();

      // We only support explicitly binding "this" to the parent "this"
      if (!(call.getSecondChild() != null && call.getSecondChild().isThis())) {
        return false;
      }
    } else {
      return false;
    }

    if (NodeUtil.isVarArgsFunction(fnc)) {
      return false;
    }

    CompilerInput ci = compiler.getInput(root.getInputId());
    ModulePath modulePath = ci.getPath();
    if (modulePath == null) {
      return false;
    }

    String iifeLabel = getModuleName(modulePath) + "_iifeWrapper";

    FunctionToBlockMutator mutator =
        new FunctionToBlockMutator(compiler, compiler.getUniqueNameIdSupplier());
    Node block = mutator.unwrapIifeInModule(iifeLabel, fnc, call);
    root.removeChildren();
    root.addChildrenToFront(block.removeChildren());
    reportNestedScopesDeleted(fnc);
    compiler.reportChangeToEnclosingScope(root);

    return true;
  }

  /**
   * Traverse the script. Find all references to CommonJS require (import) and module.exports or
   * export statements. Rewrites any require calls to reference the rewritten module name.
   */
  class FindImportsAndExports implements NodeTraversal.Callback {
    private boolean hasGoogProvideOrModule = false;
    private Node script = null;

    boolean isCommonJsModule() {
      return (exports.size() > 0 || moduleExports.size() > 0)
          && !hasGoogProvideOrModule;
    }

    List<UmdPattern> umdPatterns = new ArrayList<>();
    List<ExportInfo> moduleExports = new ArrayList<>();
    List<ExportInfo> exports = new ArrayList<>();
    List<JSError> errors = new ArrayList<>();

    public List<ExportInfo> getModuleExports() {
      return ImmutableList.copyOf(moduleExports);
    }

    public List<ExportInfo> getExports() {
      return ImmutableList.copyOf(exports);
    }

    @Override
    public boolean shouldTraverse(NodeTraversal nodeTraversal, Node n, Node parent) {
      if (n.isScript()) {
        checkState(this.script == null);
        this.script = n;
      }
      return true;
    }

    @Override
    public void visit(NodeTraversal t, Node n, Node parent) {
      if (t.inGlobalScope()) {
        // Check for goog.provide or goog.module statements
        if (parent == null
            || NodeUtil.isControlStructure(parent)
            || NodeUtil.isStatementBlock(parent)) {
          if (n.isExprResult()) {
            Node maybeGetProp = n.getFirstFirstChild();
            if (maybeGetProp != null
                && (maybeGetProp.matchesQualifiedName("goog.provide")
                    || maybeGetProp.matchesQualifiedName("goog.module"))) {
              hasGoogProvideOrModule = true;
            }
          }
        }
      }

      // Find require.ensure calls
      if (n.isCall() && n.getFirstChild().matchesQualifiedName("require.ensure")) {
        visitRequireEnsureCall(t, n);
      }

      if (n.matchesQualifiedName(MODULE + "." + EXPORTS)) {
        if (ProcessCommonJSModules.isCommonJsExport(t, n)) {
          moduleExports.add(new ExportInfo(n, t.getScope()));

          // If the module.exports statement is nested in the then branch of an if statement,
          // assume the if statement is an UMD pattern with a common js export in the then branch
          // This seems fragile but has worked well for a long time.
          // TODO(ChadKillingsworth): Discover if there is a better way to detect these.
          Node ifAncestor = getOutermostIfAncestor(parent);
          if (ifAncestor != null && !umdPatternsContains(umdPatterns, ifAncestor)) {
            umdPatterns.add(new UmdPattern(ifAncestor, ifAncestor.getSecondChild()));
          }
        }
      } else if (n.matchesQualifiedName("define.amd")) {
        // If a define.amd statement is nested in the then branch of an if statement,
        // assume the if statement is an UMD pattern with a common js export
        // in the else branch
        // This seems fragile but has worked well for a long time.
        // TODO(ChadKillingsworth): Discover if there is a better way to detect these.
        Node ifAncestor = getOutermostIfAncestor(parent);
        if (ifAncestor != null && !umdPatternsContains(umdPatterns, ifAncestor)) {
          umdPatterns.add(new UmdPattern(ifAncestor, ifAncestor.getChildAtIndex(2)));
        }
      }

      if (n.isName() && EXPORTS.equals(n.getString())) {
        Var v = t.getScope().getVar(EXPORTS);
        if (v == null || v.isGlobal()) {
          Node qNameRoot = getBaseQualifiedNameNode(n);
          if (qNameRoot != null
              && qNameRoot.matchesQualifiedName(EXPORTS)
              && NodeUtil.isLValue(qNameRoot)) {
            if (!this.hasGoogProvideOrModule) {
              errors.add(t.makeError(qNameRoot, SUSPICIOUS_EXPORTS_ASSIGNMENT));
            }
          } else {
            exports.add(new ExportInfo(n, t.getScope()));

            // If the exports statement is nested in the then branch of an if statement,
            // assume the if statement is an UMD pattern with a common js export in the then branch
            // This seems fragile but has worked well for a long time.
            // TODO(ChadKillingsworth): Discover if there is a better way to detect these.
            Node ifAncestor = getOutermostIfAncestor(parent);
            if (ifAncestor != null && !umdPatternsContains(umdPatterns, ifAncestor)) {
              umdPatterns.add(new UmdPattern(ifAncestor, ifAncestor.getSecondChild()));
            }
          }
        }
      }

      if (ProcessCommonJSModules.isCommonJsImport(n)) {
        visitRequireCall(t, n, parent);
      }
    }

    /** Visit require calls.  */
    private void visitRequireCall(NodeTraversal t, Node require, Node parent) {
      String requireName = ProcessCommonJSModules.getCommonJsImportPath(require);
      ModulePath modulePath =
          t.getInput()
              .getPath()
              .resolveJsModule(
                  requireName,
                  require.getSourceFileName(),
                  require.getLineno(),
                  require.getCharno());
      if (modulePath == null) {
        // The module loader will issue an error
        return;
      }

      // When require("name") is used as a standalone statement (the result isn't used)
      // it indicates that a module is being loaded for the side effects it produces.
      // In this case the require statement should just be removed as the dependency
      // sorting will insert the file for us.
      if (!NodeUtil.isExpressionResultUsed(require)
          && parent.isExprResult()
          && NodeUtil.isStatementBlock(parent.getParent())) {
        Node grandparent = parent.getParent();
        parent.detach();
        compiler.reportChangeToEnclosingScope(grandparent);
      }
    }

    /**
     * Visit require.ensure calls. Replace the call with an IIFE. Require.ensure must always be of
     * the form:
     *
     * <p>require.ensure(['module1', ...], function(require) {})
     */
    private void visitRequireEnsureCall(NodeTraversal t, Node call) {
      if (call.getChildCount() != 3) {
        compiler.report(
            t.makeError(
                call,
                UNKNOWN_REQUIRE_ENSURE,
                "Expected the function to have 2 arguments but instead found {0}",
                "" + call.getChildCount()));
        return;
      }

      Node dependencies = call.getSecondChild();
      if (!dependencies.isArrayLit()) {
        compiler.report(
            t.makeError(
                dependencies,
                UNKNOWN_REQUIRE_ENSURE,
                "The first argument must be an array literal of string literals."));
        return;
      }

      for (Node dep : dependencies.children()) {
        if (!dep.isString()) {
          compiler.report(
              t.makeError(
                  dep,
                  UNKNOWN_REQUIRE_ENSURE,
                  "The first argument must be an array literal of string literals."));
          return;
        }
      }
      Node callback = dependencies.getNext();
      if (!(callback.isFunction()
          && callback.getSecondChild().getChildCount() == 1
          && callback.getSecondChild().getFirstChild().isName()
          && "require".equals(callback.getSecondChild().getFirstChild().getString()))) {
        compiler.report(
            t.makeError(
                callback,
                UNKNOWN_REQUIRE_ENSURE,
                "The second argument must be a function"
                    + " whose first argument is named \"require\"."));
        return;
      }

      callback.detach();

      // Remove the "require" argument from the parameter list.
      callback.getSecondChild().removeChildren();
      call.removeChildren();
      call.putBooleanProp(Node.FREE_CALL, true);
      call.addChildToFront(callback);

      t.reportCodeChange();
    }

    void reportModuleErrors() {
      for (JSError error : errors) {
        compiler.report(error);
      }
    }

    /**
     * If the export is directly assigned more than once, or the assignments are not global, declare
     * the module name variable.
     *
     * <p>If all of the assignments are simply property assignments, initialize the module name
     * variable as a namespace.
     */
    void initializeModule() {
      CompilerInput ci = compiler.getInput(this.script.getInputId());
      ModulePath modulePath = ci.getPath();
      if (modulePath == null) {
        return;
      }

      String moduleName = getModuleName(modulePath);

      // If we assign to the variable more than once or all the assignments
      // are properties, initialize the variable as well.
      int directAssignmentsAtTopLevel = 0;
      int directAssignments = 0;
      for (ExportInfo export : moduleExports) {
        if (NodeUtil.getEnclosingScript(export.node) == null) {
          continue;
        }

        Node base = getBaseQualifiedNameNode(export.node);
        if (base == export.node && export.node.getParent().isAssign()) {
          Node rValue = NodeUtil.getRValueOfLValue(export.node);
          if (rValue == null || !rValue.isObjectLit()) {
            directAssignments++;
            if (export.node.getParent().getParent().isExprResult()
                && NodeUtil.isTopLevel(export.node.getParent().getParent().getParent())) {
              directAssignmentsAtTopLevel++;
            }
          }
        }
      }

      Node initModule  = IR.var(IR.name(moduleName), IR.objectlit());
      JSDocInfoBuilder builder = new JSDocInfoBuilder(true);
      builder.recordConstancy();
      initModule.setJSDocInfo(builder.build());
      if (directAssignmentsAtTopLevel > 1
          || (directAssignmentsAtTopLevel == 0 && directAssignments > 0)
          || directAssignments == 0) {
        Node defaultProp = IR.stringKey("default");
        defaultProp.addChildrenToFront(IR.objectlit());
        initModule.getFirstFirstChild().addChildrenToFront(defaultProp);
        if (directAssignments == 0) {
          builder = new JSDocInfoBuilder(true);
          builder.recordConstancy();
          defaultProp.setJSDocInfo(builder.build());
        }
      }
      this.script.addChildToFront(initModule.useSourceInfoFromForTree(this.script));
      compiler.reportChangeToEnclosingScope(this.script);
    }

    /** Find the outermost if node ancestor for a node without leaving the function scope */
    private Node getOutermostIfAncestor(Node n) {
      if (n == null || NodeUtil.isTopLevel(n) || n.isFunction()) {
        return null;
      }
      Node parent = n.getParent();
      if (parent == null) {
        return null;
      }

      if (parent.isIf() && parent.getFirstChild() == n) {
        Node outerIf = getOutermostIfAncestor(parent);
        if (outerIf != null) {
          return outerIf;
        }

        return parent;
      }

      return getOutermostIfAncestor(parent);
    }

    /** Remove a Universal Module Definition and leave just the commonjs export statement */
    boolean replaceUmdPatterns() {
<<<<<<< HEAD
      boolean needsRetraverse = false;
      for (UmdPattern umdPattern : umdPatterns) {
        if (NodeUtil.getEnclosingScript(umdPattern.ifRoot) == null) {
          needsRetraverse = true;
=======
      boolean needRetraverse = false;
      for (UmdPattern umdPattern : umdPatterns) {
        if (NodeUtil.getEnclosingScript(umdPattern.ifRoot) == null) {
          reportNestedScopesDeleted(umdPattern.ifRoot);
          continue;
>>>>>>> 9d4695bb
        }

        Node parent = umdPattern.ifRoot.getParent();
        Node newNode = umdPattern.activeBranch;

        if (newNode == null) {
          parent.removeChild(umdPattern.ifRoot);
          reportNestedScopesDeleted(umdPattern.ifRoot);
          compiler.reportChangeToEnclosingScope(parent);
<<<<<<< HEAD
          return needsRetraverse;
=======
          needRetraverse = true;
          continue;
>>>>>>> 9d4695bb
        }

        // Remove redundant block node. Not strictly necessary, but makes tests more legible.
        if (umdPattern.activeBranch.isNormalBlock()
            && umdPattern.activeBranch.getChildCount() == 1) {
          newNode = umdPattern.activeBranch.getFirstChild();
          umdPattern.activeBranch.detachChildren();
        } else {
          umdPattern.ifRoot.detachChildren();
        }
        needRetraverse = true;
        parent.replaceChild(umdPattern.ifRoot, newNode);
        reportNestedScopesDeleted(umdPattern.ifRoot);
        compiler.reportChangeToEnclosingScope(parent);
      }
<<<<<<< HEAD
      return needsRetraverse;
=======
      return needRetraverse;
>>>>>>> 9d4695bb
    }
  }

  private void reportNestedScopesDeleted(Node n) {
    NodeUtil.visitPreOrder(
        n,
        new NodeUtil.Visitor() {
          @Override
          public void visit(Node n) {
            if (n.isFunction()) {
              compiler.reportFunctionDeleted(n);
            }
          }
        },
        Predicates.<Node>alwaysTrue());
  }

  private static boolean umdPatternsContains(List<UmdPattern> umdPatterns, Node n) {
    for (UmdPattern umd : umdPatterns) {
      if (umd.ifRoot == n) {
        return true;
      }
    }
    return false;
  }

  /**
   * Traverse a file and rewrite all references to imported names directly to the targeted module
   * name.
   *
   * <p>If a file is a CommonJS module, rewrite export statements. Typically exports create an alias
   * - the rewriting tries to avoid such aliases.
   */
  private class RewriteModule extends AbstractPostOrderCallback {
    private final boolean allowFullRewrite;
    private final ImmutableCollection<ExportInfo> exports;
    private final List<Node> imports = new ArrayList<>();
    private final List<Node> rewrittenClassExpressions = new ArrayList<>();
    private final List<Node> functionsToHoist = new ArrayList<>();

    public RewriteModule(boolean allowFullRewrite, ImmutableCollection<ExportInfo> exports) {
      this.allowFullRewrite = allowFullRewrite;
      this.exports = exports;
    }

    @Override
    public void visit(NodeTraversal t, Node n, Node parent) {
      switch (n.getToken()) {
        case SCRIPT:
          // Class names can't be changed during the middle of a traversal. Unlike functions,
          // the name can be the EMPTY token rather than just a zero length string.
          for (Node clazz : rewrittenClassExpressions) {
            clazz.replaceChild(
                clazz.getFirstChild(), IR.empty().useSourceInfoFrom(clazz.getFirstChild()));
            t.reportCodeChange();
          }

          CompilerInput ci = compiler.getInput(n.getInputId());
          String moduleName = getModuleName(ci);

          // Hoist functions in reverse order so that they maintain the same relative
          // order after hoisting.
          for (int i = functionsToHoist.size() - 1; i >= 0; i--) {
            Node functionExpr = functionsToHoist.get(i);
            Node scopeRoot = t.getClosestHoistScopeRoot();
            Node insertionPoint = scopeRoot.getFirstChild();
            if (insertionPoint == null
                || !(insertionPoint.isVar()
                    && insertionPoint.getFirstChild().getString().equals(moduleName))) {
              insertionPoint = null;
            }

            if (insertionPoint == null) {
              if (scopeRoot.getFirstChild() != functionExpr) {
                scopeRoot.addChildToFront(functionExpr.detach());
              }
            } else if (insertionPoint != functionExpr && insertionPoint.getNext() != functionExpr) {
              scopeRoot.addChildAfter(functionExpr.detach(), insertionPoint);
            }
          }

          for (ExportInfo export : exports) {
            visitExport(t, export);
          }

          for (Node require : imports) {
            visitRequireCall(t, require, require.getParent());
          }

          break;

        case CALL:
          if (ProcessCommonJSModules.isCommonJsImport(n)) {
            imports.add(n);
          }
          break;

        case VAR:
        case LET:
        case CONST:
          // Multiple declarations need split apart so that they can be refactored into
          // property assignments or removed altogether.
          if (n.hasMoreThanOneChild() && !NodeUtil.isAnyFor(parent)) {
            List<Node> vars = splitMultipleDeclarations(n);
            t.reportCodeChange();
            for (Node var : vars) {
              visit(t, var.getFirstChild(), var);
            }
          }
          break;

        case NAME:
          {
            // If this is a name declaration with multiple names, it will be split apart when
            // the parent is visited and then revisit the children.
            if (NodeUtil.isNameDeclaration(n.getParent()) && n.getParent().hasMoreThanOneChild()) {
              break;
            }

            String qName = n.getQualifiedName();
            if (qName == null) {
              break;
            }
            Var nameDeclaration = t.getScope().getVar(qName);
            if (nameDeclaration != null
                && nameDeclaration.getNode() != null
                && nameDeclaration.getNode().getInputId() == n.getInputId()) {
              maybeUpdateName(t, n, nameDeclaration);
            }

            break;
          }

          // ES6 object literal shorthand notation can refer to renamed variables
        case STRING_KEY:
          {
            if (n.hasChildren()
                || n.isQuotedString()
                || n.getParent().getParent().isDestructuringLhs()) {
              break;
            }
            Var nameDeclaration = t.getScope().getVar(n.getString());
            if (nameDeclaration == null) {
              break;
            }
            String importedName = getModuleImportName(t, nameDeclaration.getNode());
            if (nameDeclaration.isGlobal() || importedName != null) {
              Node value = IR.name(n.getString()).useSourceInfoFrom(n);
              n.addChildToBack(value);
              maybeUpdateName(t, value, nameDeclaration);
            }
            break;
          }

        default:
          break;
      }

      JSDocInfo info = n.getJSDocInfo();
      if (info != null) {
        for (Node typeNode : info.getTypeNodes()) {
          fixTypeNode(t, typeNode);
        }
      }
    }

    /**
     * Visit require calls. Rewrite require statements to be a direct reference to name of require
     * module. By this point all references to the import alias should have already been renamed.
     */
    private void visitRequireCall(NodeTraversal t, Node require, Node parent) {
      String requireName = ProcessCommonJSModules.getCommonJsImportPath(require);

      ModulePath modulePath =
          t.getInput()
              .getPath()
              .resolveJsModule(
                  requireName,
                  require.getSourceFileName(),
                  require.getLineno(),
                  require.getCharno());
      if (modulePath == null) {
        // The module loader will issue an error
        return;
      }

      String moduleName = getModuleName(modulePath);
      Node moduleRef = NodeUtil.newQName(compiler, getBasePropertyImport(moduleName))
          .useSourceInfoFromForTree(require);
      parent.replaceChild(require, moduleRef);

      t.reportCodeChange();
    }

    /**
     * Visit export statements. Export statements can be either a direct assignment: module.exports
     * = foo or a property assignment: module.exports.foo = foo; exports.foo = foo;
     */
    private void visitExport(NodeTraversal t, ExportInfo export) {
      Node root = getBaseQualifiedNameNode(export.node);
      Node rValue = NodeUtil.getRValueOfLValue(root);

      // For object literal assignments to module.exports, convert them to
      // individual property assignments.
      //
      //     module.exports = { foo: bar};
      //
      // becomes
      //
      //     module.exports = {};
      //     module.exports.foo = bar;
      if (root.matchesQualifiedName("module.exports")) {
        if (rValue != null
            && rValue.isObjectLit()
            && root.getParent().isAssign()
            && root.getParent().getParent().isExprResult()) {
          expandObjectLitAssignment(t, root, export.scope);
          return;
        }
      }

      String moduleName = getModuleName(t.getInput());

      // If this is an assignment to module.exports or exports, renaming
      // has already handled this case. Remove the export.
      Var rValueVar = null;
      if (rValue != null && rValue.isQualifiedName()) {
        rValueVar = export.scope.getVar(rValue.getQualifiedName());

        // If the exported name is not found and this is a direct assignment
        // to modules.exports, look to see if the module name has a var definition
        if (rValueVar == null && root == export.node) {
          Var moduleVar = export.scope.getVar(moduleName);
          if (moduleVar != null && moduleVar.getNode() == root) {
            rValueVar = null;
          }
        }
      }

      if (root.getParent().isAssign()
          && (root.getNext() != null && (root.getNext().isName() || root.getNext().isGetProp()))
          && root.getParent().getParent().isExprResult()
          && rValueVar != null) {
        root.getParent().getParent().detach();
        t.reportCodeChange();
        return;
      }

      moduleName = moduleName + ".default";

      Node updatedExport =
          NodeUtil.newQName(compiler, moduleName, export.node, export.node.getQualifiedName());

      if (root.matchesQualifiedName("module.exports")
          && rValue != null
          && export.scope.getVar("module.exports") == null
          && root.getParent().isAssign()) {
        if (root.getParent().getParent().isExprResult()) {
          // Rewrite "module.exports = foo;" to "var moduleName = foo;"
          Node parent = root.getParent();
          Node exportName;
          if (updatedExport.isGetProp()) {
            exportName = IR.exprResult(IR.assign(updatedExport, rValue.detach()));
          } else {
            exportName = IR.var(updatedExport, rValue.detach());
          }
          parent.getParent().replaceWith(exportName.useSourceInfoFromForTree(root.getParent()));
        } else if (root.getNext() != null && root.getNext().isName() && rValueVar.isGlobal()) {
          // This is a where a module export assignment is used in a complex expression.
          // Before: `SOME_VALUE !== undefined && module.exports = SOME_VALUE`
          // After: `SOME_VALUE !== undefined && module$name`
          root.getParent().replaceWith(updatedExport);
        } else {
          // Other references to "module.exports" are just replaced with the module name.
          export.node.replaceWith(updatedExport);
        }
      } else {
        // Other references to "module.exports" are just replaced with the module name.
        export.node.replaceWith(updatedExport);
      }
      t.reportCodeChange();
    }

    /**
     * Since CommonJS modules may have only a single export, it's common to see the export be an
     * object literal. We want to expand this to individual property assignments. If any individual
     * property assignment has been renamed, it will be removed.
     *
     * <p>We need to keep assignments which aren't names
     *
     * <p>module.exports = { foo: bar, baz: function() {} }
     *
     * <p>becomes
     *
     * <p>module.exports.foo = bar; // removed later module.exports.baz = function() {};
     */
    private void expandObjectLitAssignment(NodeTraversal t, Node export, Scope scope) {
      checkState(export.getParent().isAssign());
      Node insertionRef = export.getParent().getParent();
      checkState(insertionRef.isExprResult());
      Node insertionParent = insertionRef.getParent();
      checkNotNull(insertionParent);

      Node rValue = NodeUtil.getRValueOfLValue(export);
      Node key = rValue.getFirstChild();

      while (key != null) {
        Node lhs;
        if (key.isQuotedString()) {
          lhs = IR.getelem(export.cloneTree(), IR.string(key.getString()));
        } else {
          lhs = IR.getprop(export.cloneTree(), IR.string(key.getString()));
        }

        Node value = null;
        if (key.isStringKey()) {
          if (key.hasChildren()) {
            value = key.removeFirstChild();
          } else {
            value = IR.name(key.getString());
          }
        } else if (key.isMemberFunctionDef()) {
          value = key.getFirstChild().detach();
        }

        Node expr = null;
        if (!key.isGetterDef()) {
          expr = IR.exprResult(IR.assign(lhs, value)).useSourceInfoIfMissingFromForTree(key);
          insertionParent.addChildAfter(expr, insertionRef);
          ExportInfo newExport = new ExportInfo(lhs.getFirstChild(), scope);
          visitExport(t, newExport);
        } else {
          String moduleName = getModuleName(t.getInput());
          Var moduleVar = t.getScope().getVar(moduleName + ".default");
          Node defaultProp = null;
          if (moduleVar == null) {
            moduleVar = t.getScope().getVar(moduleName);
            if (moduleVar != null && moduleVar.getNode().getFirstChild() != null
                && moduleVar.getNode().getFirstChild().isObjectLit()) {
              defaultProp = NodeUtil.getFirstPropMatchingKey(moduleVar.getNode().getFirstChild(), "default");
            }
          } else if (moduleVar.getNode().getFirstChild() != null
              && moduleVar.getNode().getFirstChild().isObjectLit()) {
            defaultProp = moduleVar.getNode().getFirstChild();
          }

          if (defaultProp != null) {
            Node getter = key.detach();
            defaultProp.addChildToBack(getter);
          }
        }

        // Export statements can be removed in visitExport
        if (expr != null && expr.getParent() != null) {
          insertionRef = expr;
        }

        key = key.getNext();
      }

      export.getParent().getParent().detach();
    }

    /**
     * Given a name reference, check to see if it needs renamed.
     *
     * <p>We handle 3 main cases: 1. References to an import alias. These are replaced with a direct
     * reference to the imported module. 2. Names which are exported. These are rewritten to be the
     * export assignment directly. 3. Global names: If a name is global to the script, add a suffix
     * so it doesn't collide with any other global.
     *
     * <p>Rewriting case 1 is safe to perform on all files. Cases 2 and 3 can only be done if this
     * file is a commonjs module.
     */
    private void maybeUpdateName(NodeTraversal t, Node n, Var var) {
      checkNotNull(var);
      checkState(n.isName() || n.isGetProp());
      checkState(n.getParent() != null);
      String importedModuleName = getModuleImportName(t, var.getNode());
      String originalName = n.getOriginalQualifiedName();

      // Check if the name refers to a alias for a require('foo') import.
      if (importedModuleName != null && n != var.getNode()) {
        // Reference the imported name directly, rather than the alias
        updateNameReference(t, n, originalName, importedModuleName, false);

      } else if (allowFullRewrite) {
        String exportedName = getExportedName(t, n, var);

        // We need to exclude the alias created by the require import. We assume dead
        // code elimination will remove these later.
        if ((n != var.getNode() || n.getParent().isClass()) && exportedName == null) {
          // The name is actually the export reference itself.
          // This will be handled later by visitExports.
          if (n.getParent().isClass() && n.getParent().getFirstChild() == n) {
            rewrittenClassExpressions.add(n.getParent());
          }

          return;
        }

        // Check if the name is used as an export
        if (importedModuleName == null
            && exportedName != null
            && !exportedName.equals(originalName)) {
          updateNameReference(t, n, originalName, exportedName, true);

          // If it's a global name, rename it to prevent conflicts with other scripts
        } else if (var.isGlobal()) {
          String currentModuleName = getModuleName(t.getInput());

          if (currentModuleName.equals(originalName)) {
            return;
          }

          // refs to 'exports' are handled separately.
          if (EXPORTS.equals(originalName)) {
            return;
          }

          // closure_test_suite looks for test*() functions
          if (compiler.getOptions().exportTestFunctions && currentModuleName.startsWith("test")) {
            return;
          }

          String newName = originalName + "$$" + currentModuleName;
          updateNameReference(t, n, originalName, newName, false);
        }
      }
    }

    /**
     * @param nameRef the qualified name node
     * @param originalName of nameRef
     * @param newName for nameRef
     * @param requireFunctionExpressions Whether named class or functions should be rewritten to
     *     variable assignments
     */
    private void updateNameReference(
        NodeTraversal t,
        Node nameRef,
        String originalName,
        String newName,
        boolean requireFunctionExpressions) {
      Node parent = nameRef.getParent();
      checkNotNull(parent);
      checkNotNull(newName);
      boolean newNameIsQualified = newName.indexOf('.') >= 0;

      Var newNameDeclaration = t.getScope().getVar(newName);

      switch (parent.getToken()) {
        case CLASS:
          if (parent.getIndexOfChild(nameRef) == 0
              && (newNameIsQualified || requireFunctionExpressions)) {
            // Refactor a named class to a class expression
            // We can't remove the class name during a traversal, so save it for later
            rewrittenClassExpressions.add(parent);

            Node newNameRef = NodeUtil.newQName(compiler, newName, nameRef, originalName);
            Node grandparent = parent.getParent();

            Node expr;
            if (!newNameIsQualified && newNameDeclaration == null) {
              expr = IR.let(newNameRef, IR.nullNode()).useSourceInfoIfMissingFromForTree(nameRef);
            } else {
              expr =
                  IR.exprResult(IR.assign(newNameRef, IR.nullNode()))
                      .useSourceInfoIfMissingFromForTree(nameRef);
            }
            grandparent.replaceChild(parent, expr);
            if (expr.isLet()) {
              expr.getFirstChild().replaceChild(expr.getFirstFirstChild(), parent);
            } else {
              expr.getFirstChild().replaceChild(expr.getFirstChild().getSecondChild(), parent);
            }
          } else if (parent.getIndexOfChild(nameRef) == 1) {
            Node newNameRef = NodeUtil.newQName(compiler, newName, nameRef, originalName);
            parent.replaceChild(nameRef, newNameRef);
          } else {
            nameRef.setString(newName);
            nameRef.setOriginalName(originalName);
          }
          break;

        case FUNCTION:
          if (newNameIsQualified || requireFunctionExpressions) {
            // Refactor a named function to a function expression
            if (NodeUtil.isFunctionExpression(parent)) {
              // Don't refactor if the parent is a named function expression.
              // e.g. var foo = function foo() {};
              break;
            }
            Node newNameRef = NodeUtil.newQName(compiler, newName, nameRef, originalName);
            Node grandparent = parent.getParent();
            nameRef.setString("");

            Node expr;
            if (!newNameIsQualified && newNameDeclaration == null) {
              expr = IR.var(newNameRef, IR.nullNode()).useSourceInfoIfMissingFromForTree(nameRef);
            } else {
              expr =
                  IR.exprResult(IR.assign(newNameRef, IR.nullNode()))
                      .useSourceInfoIfMissingFromForTree(nameRef);
            }
            grandparent.replaceChild(parent, expr);
            if (expr.isVar()) {
              expr.getFirstChild().replaceChild(expr.getFirstFirstChild(), parent);
            } else {
              expr.getFirstChild().replaceChild(expr.getFirstChild().getSecondChild(), parent);
            }
            functionsToHoist.add(expr);
          } else {
            nameRef.setString(newName);
            nameRef.setOriginalName(originalName);
          }
          break;

        case VAR:
        case LET:
        case CONST:
          if (newNameIsQualified) {
            // Refactor a var declaration to a getprop assignment
            Node getProp = NodeUtil.newQName(compiler, newName, nameRef, originalName);
            JSDocInfo info = parent.getJSDocInfo();
            parent.setJSDocInfo(null);
            if (nameRef.hasChildren()) {
              Node assign = IR.assign(getProp, nameRef.removeFirstChild());
              assign.setJSDocInfo(info);
              Node expr = IR.exprResult(assign).useSourceInfoIfMissingFromForTree(nameRef);
              parent.replaceWith(expr);
            } else {
              getProp.setJSDocInfo(info);
              parent.replaceWith(IR.exprResult(getProp).useSourceInfoFrom(getProp));
            }
          } else if (newNameDeclaration != null) {
            // Variable is already defined. Convert this to an assignment.
            // If the variable declaration has no initialization, we simply
            // remove the node. This can occur when the variable which is exported
            // is declared in an outer scope but assigned in an inner one.
            if (!nameRef.hasChildren()) {
              parent.detachFromParent();
              break;
            }

            Node name = NodeUtil.newName(compiler, newName, nameRef, originalName);
            Node assign = IR.assign(name, nameRef.removeFirstChild());
            JSDocInfo info = parent.getJSDocInfo();
            if (info != null) {
              parent.setJSDocInfo(null);
              assign.setJSDocInfo(info);
            }

            parent.replaceWith(IR.exprResult(assign).useSourceInfoFromForTree(nameRef));
          } else {
            nameRef.setString(newName);
            nameRef.setOriginalName(originalName);
          }
          break;

        default:
          {
            Node name =
                newNameIsQualified
                    ? NodeUtil.newQName(compiler, newName, nameRef, originalName)
                    : NodeUtil.newName(compiler, newName, nameRef, originalName);

            JSDocInfo info = nameRef.getJSDocInfo();
            if (info != null) {
              nameRef.setJSDocInfo(null);
              name.setJSDocInfo(info);
            }
            parent.replaceChild(nameRef, name);
            if (nameRef.hasChildren()) {
              name.addChildrenToFront(nameRef.removeChildren());
            }

            break;
          }
      }

      t.reportCodeChange();
    }

    /**
     * Determine whether the given name Node n is referenced in an export
     *
     * @return string - If the name is not used in an export, return it's own name If the name node
     *     is actually the export target itself, return null;
     */
    private String getExportedName(NodeTraversal t, Node n, Var var) {
      if (var == null || var.getNode().getInputId() != n.getInputId()) {
        return n.getQualifiedName();
      }

      String baseExportName = getBasePropertyImport(getModuleName(t.getInput()));

      for (ExportInfo export : this.exports) {
        Node exportBase = getBaseQualifiedNameNode(export.node);
        Node exportRValue = NodeUtil.getRValueOfLValue(exportBase);

        if (exportRValue == null) {
          continue;
        }

        Node exportedName = getExportedNameNode(export);
        // We don't want to handle the export itself
        if (exportRValue == n
            || ((NodeUtil.isClassExpression(exportRValue)
                    || NodeUtil.isFunctionExpression(exportRValue))
                && exportedName == n)) {
          return null;
        }

        String exportBaseQName = exportBase.getQualifiedName();

        if (exportRValue.isObjectLit()) {
          if (!"module.exports".equals(exportBaseQName)) {
            return n.getQualifiedName();
          }

          Node key = exportRValue.getFirstChild();
          boolean keyIsExport = false;
          while (key != null) {
            if (key.isStringKey()
                && !key.isQuotedString()
                && NodeUtil.isValidPropertyName(
                    compiler.getOptions().getLanguageIn().toFeatureSet(), key.getString())) {
              if (key.hasChildren()) {
                if (key.getFirstChild().isQualifiedName()) {
                  if (key.getFirstChild() == n) {
                    return null;
                  }

                  Var valVar = t.getScope().getVar(key.getFirstChild().getQualifiedName());
                  if (valVar != null && valVar.getNameNode() == var.getNameNode()) {
                    keyIsExport = true;
                    break;
                  }
                }
              } else {
                if (key == n) {
                  return null;
                }

                // Handle ES6 object lit shorthand assignments
                Var valVar = t.getScope().getVar(key.getString());
                if (valVar != null && valVar.getNameNode() == var.getNameNode()) {
                  keyIsExport = true;
                  break;
                }
              }
            }

            key = key.getNext();
          }
          if (key != null && keyIsExport) {
            return baseExportName + "." + key.getString();
          }
        } else {
          if (var.getNameNode() == exportedName) {
            String exportPrefix = exportBaseQName.startsWith(MODULE) ? "module.exports" : EXPORTS;

            if (exportBaseQName.length() == exportPrefix.length()) {
              return baseExportName;
            }

            return baseExportName + exportBaseQName.substring(exportPrefix.length());
          }
        }
      }
      return n.getQualifiedName();
    }

    private Node getExportedNameNode(ExportInfo info) {
      Node qNameBase = getBaseQualifiedNameNode(info.node);
      Node rValue = NodeUtil.getRValueOfLValue(qNameBase);

      if (rValue == null) {
        return null;
      }

      if (NodeUtil.isFunctionExpression(rValue) || NodeUtil.isClassExpression(rValue)) {
        return rValue.getFirstChild();
      }

      Var var = info.scope.getVar(rValue.getQualifiedName());
      if (var == null) {
        return null;
      }

      return var.getNameNode();
    }

    /**
     * Determine if the given Node n is an alias created by a module import.
     *
     * @return null if it's not an alias or the imported module name
     */
    private String getModuleImportName(NodeTraversal t, Node n) {
      Node rValue = null;
      String propSuffix = "";
      if (n.isStringKey()
          && n.getParent().isObjectPattern()
          && n.getParent().getParent().isDestructuringLhs()) {
        rValue = n.getParent().getNext();
        propSuffix = "." + n.getString();
      } else if (n.getParent() != null) {
        rValue = NodeUtil.getRValueOfLValue(n);
      }

      if (rValue == null) {
        return null;
      }

      if (rValue.isCall() && ProcessCommonJSModules.isCommonJsImport(rValue)) {
        // var foo = require('bar');
        String importName = rewriteImportName(t, rValue);
        if (importName == null) {
          return null;
        }
        return importName + propSuffix;
      } else if (rValue.isGetProp()
          && ProcessCommonJSModules.isCommonJsImport(rValue.getFirstChild())) {
        // var foo = require('bar').foo;
        String importName = rewriteImportName(t, rValue.getFirstChild());
        if (importName == null) {
          return null;
        }

        String suffix = rValue.getSecondChild().isGetProp() ?
            rValue.getSecondChild().getQualifiedName() : rValue.getSecondChild().getString();

        return importName + "." + suffix;
      }

      return null;
    }

    private String rewriteImportName(NodeTraversal t, Node call) {
      String requireName = call.getSecondChild().getString();
      ModulePath modulePath =
          t.getInput()
              .getPath()
              .resolveJsModule(
                  requireName, call.getSourceFileName(), call.getLineno(), call.getCharno());
      if (modulePath == null) {
        return null;
      }
      return getBasePropertyImport(modulePath.toModuleName());
    }

    /**
     * Update any type references in JSDoc annotations to account for all the rewriting we've done.
     */
    private void fixTypeNode(NodeTraversal t, Node typeNode) {
      if (typeNode.isString()) {
        String name = typeNode.getString();
        // Type nodes can be module paths.
        if (ModuleLoader.isPathIdentifier(name)) {
          int lastSlash = name.lastIndexOf('/');
          int endIndex = name.indexOf('.', lastSlash);
          String localTypeName = null;
          if (endIndex == -1) {
            endIndex = name.length();
          } else {
            localTypeName = name.substring(endIndex);
          }

          String moduleName = name.substring(0, endIndex);
          ModulePath modulePath =
              t.getInput()
                  .getPath()
                  .resolveJsModule(
                      moduleName,
                      typeNode.getSourceFileName(),
                      typeNode.getLineno(),
                      typeNode.getCharno());
          if (modulePath == null) {
            // The module loader will issue an error
            return;
          }

          String globalModuleName = getModuleName(modulePath);
          String baseImportProperty = getBasePropertyImport(globalModuleName);
          typeNode.setString(
              localTypeName == null ? baseImportProperty : baseImportProperty + localTypeName);

        } else {
          // A type node can be a getprop. Any portion of the getprop
          // can be either an import alias or export alias. Check each
          // segment.
          boolean wasRewritten = false;
          int endIndex = -1;
          while (endIndex < name.length()) {
            endIndex = name.indexOf('.', endIndex + 1);
            if (endIndex == -1) {
              endIndex = name.length();
            }
            String baseName = name.substring(0, endIndex);
            String suffix = endIndex < name.length() ? name.substring(endIndex) : "";
            Var typeDeclaration = t.getScope().getVar(baseName);

            // Make sure we can find a variable declaration (and it's in this file)
            if (typeDeclaration != null
                && typeDeclaration.getNode().getInputId() == typeNode.getInputId()) {
              String importedModuleName = getModuleImportName(t, typeDeclaration.getNode());

              // If the name is an import alias, rewrite it to be a reference to the
              // module name directly
              if (importedModuleName != null) {
                typeNode.setString(importedModuleName + suffix);
                typeNode.setOriginalName(name);
                wasRewritten = true;
                break;
              } else if (this.allowFullRewrite) {
                // Names referenced in export statements can only be rewritten in
                // commonjs modules.
                String exportedName = getExportedName(t, typeNode, typeDeclaration);
                if (exportedName != null && !exportedName.equals(name)) {
                  typeNode.setString(exportedName + suffix);
                  typeNode.setOriginalName(name);
                  wasRewritten = true;
                  break;
                }
              }
            }
          }

          // If the name was neither an import alias or referenced in an export,
          // We still may need to rename it if it's global
          if (!wasRewritten && this.allowFullRewrite) {
            endIndex = name.indexOf('.');
            if (endIndex == -1) {
              endIndex = name.length();
            }
            String baseName = name.substring(0, endIndex);
            Var typeDeclaration = t.getScope().getVar(baseName);
            if (typeDeclaration != null && typeDeclaration.isGlobal()) {
              String moduleName = getModuleName(t.getInput());
              String newName = baseName + "$$" + moduleName;
              if (endIndex < name.length()) {
                newName += name.substring(endIndex);
              }

              typeNode.setString(newName);
              typeNode.setOriginalName(name);
            }
          }
        }
      }

      for (Node child = typeNode.getFirstChild(); child != null;
           child = child.getNext()) {
        fixTypeNode(t, child);
      }
    }

    private List<Node> splitMultipleDeclarations(Node var) {
      checkState(NodeUtil.isNameDeclaration(var));
      List<Node> vars = new ArrayList<>();
      while (var.getSecondChild() != null) {
        Node newVar = new Node(var.getToken(), var.removeFirstChild());
        newVar.useSourceInfoFrom(var);
        var.getParent().addChildBefore(newVar, var);
        vars.add(newVar);
      }
      vars.add(var);
      return vars;
    }
  }
}<|MERGE_RESOLUTION|>--- conflicted
+++ resolved
@@ -85,26 +85,9 @@
 
       boolean forceModuleDetection = moduleType == CompilerInput.ModuleType.IMPORTED_SCRIPT;
 
-<<<<<<< HEAD
-    ImmutableList.Builder<ExportInfo> exports = ImmutableList.builder();
-    boolean isCommonJsModule = finder.isCommonJsModule();
-    if (isCommonJsModule || forceModuleDetection) {
-      finder.reportModuleErrors();
-
-      if (!finder.umdPatterns.isEmpty()) {
-        boolean needsRetraverse = finder.replaceUmdPatterns();
-
-        // Removing the IIFE rewrites vars. We need to re-traverse
-        // to get the new references.
-        if (removeIIFEWrapper(root)) {
-          needsRetraverse = true;
-        }
-        if (needsRetraverse) {
-          finder = new FindImportsAndExports();
-          NodeTraversal.traverseEs6(compiler, root, finder);
-=======
+      boolean isCommonJsModule = finder.isCommonJsModule();
       ImmutableList.Builder<ExportInfo> exports = ImmutableList.builder();
-      if (finder.isCommonJsModule() || forceModuleDetection) {
+      if (isCommonJsModule || forceModuleDetection) {
         finder.reportModuleErrors();
 
         if (!finder.umdPatterns.isEmpty()) {
@@ -120,7 +103,6 @@
             finder = new FindImportsAndExports();
             NodeTraversal.traverseEs6(compiler, n, finder);
           }
->>>>>>> 9d4695bb
         }
 
         //UMD pattern replacement can leave detached export references - don't include those
@@ -141,14 +123,9 @@
       NodeTraversal.traverseEs6(
           compiler,
           n,
-          new RewriteModule(finder.isCommonJsModule() || forceModuleDetection, exports.build()));
-    }
-<<<<<<< HEAD
-
-    NodeTraversal.traverseEs6(
-        compiler,
-        root,
-        new RewriteModule(isCommonJsModule || forceModuleDetection, exports.build()));
+          new RewriteModule(isCommonJsModule || forceModuleDetection, exports.build()));
+    }
+    return false;
   }
 
   public static String getModuleName(CompilerInput input) {
@@ -165,15 +142,12 @@
   }
 
   public String getBasePropertyImport(String moduleName) {
-    if (compiler.getModuleTypeByProvide(moduleName) == CompilerInput.ModuleType.ES6
-        || compiler.getModuleTypeByProvide(moduleName) == CompilerInput.ModuleType.GOOG_MODULE) {
+    if (compiler.getModuleTypeByName(moduleName) == CompilerInput.ModuleType.ES6
+        || compiler.getModuleTypeByName(moduleName) == CompilerInput.ModuleType.GOOG_MODULE) {
       return moduleName;
     }
 
     return moduleName + ".default";
-=======
-    return false;
->>>>>>> 9d4695bb
   }
 
   /**
@@ -614,18 +588,11 @@
 
     /** Remove a Universal Module Definition and leave just the commonjs export statement */
     boolean replaceUmdPatterns() {
-<<<<<<< HEAD
-      boolean needsRetraverse = false;
-      for (UmdPattern umdPattern : umdPatterns) {
-        if (NodeUtil.getEnclosingScript(umdPattern.ifRoot) == null) {
-          needsRetraverse = true;
-=======
       boolean needRetraverse = false;
       for (UmdPattern umdPattern : umdPatterns) {
         if (NodeUtil.getEnclosingScript(umdPattern.ifRoot) == null) {
           reportNestedScopesDeleted(umdPattern.ifRoot);
           continue;
->>>>>>> 9d4695bb
         }
 
         Node parent = umdPattern.ifRoot.getParent();
@@ -635,12 +602,8 @@
           parent.removeChild(umdPattern.ifRoot);
           reportNestedScopesDeleted(umdPattern.ifRoot);
           compiler.reportChangeToEnclosingScope(parent);
-<<<<<<< HEAD
-          return needsRetraverse;
-=======
           needRetraverse = true;
           continue;
->>>>>>> 9d4695bb
         }
 
         // Remove redundant block node. Not strictly necessary, but makes tests more legible.
@@ -656,11 +619,8 @@
         reportNestedScopesDeleted(umdPattern.ifRoot);
         compiler.reportChangeToEnclosingScope(parent);
       }
-<<<<<<< HEAD
-      return needsRetraverse;
-=======
+
       return needRetraverse;
->>>>>>> 9d4695bb
     }
   }
 
